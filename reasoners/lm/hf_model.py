<<<<<<< HEAD
from .. import LanguageModel,GenerateOutput
=======
from typing import Union, Optional
import warnings
import copy

>>>>>>> bd749941
from transformers import LlamaForCausalLM, AutoTokenizer, GenerationConfig, BitsAndBytesConfig, AutoConfig, AutoModelForCausalLM
import torch
from peft import PeftModel
import numpy as np
from optimum.bettertransformer import BetterTransformer
from accelerate import infer_auto_device_map, dispatch_model

from .. import LanguageModel,GenerateOutput


class HFModel(LanguageModel):
    def __init__(self, model_pth, tokenizer_pth, device='cuda:0', max_batch_size=1, max_new_tokens=None, max_length=2048, quantized=None, peft_pth=None, load_awq_pth=None):
        super().__init__()
        """
        Initializes a new instance of the `HFModel` class.

        Args:
            model_pth (str): The path to the directory containing the pre-trained model.
            tokenizer_pth (str): The path to the directory containing the pre-trained tokenizer.
            device (str): The device to use for running the model (e.g. "cpu", "cuda").
            max_batch_size (int, optional): The maximum batch size to use for inference. Defaults to 1.
            max_new_tokens (int, optional): The maximum number of new tokens to generate during inference. Defaults to None.
            max_length (int, optional): The maximum length of the input sequence. Defaults to 2048.
            quantized (str, optional): The type of quantization to use for the model. Can be "8bit", "nf4", "fp4", or "awq". Defaults to None.
            peft_pth (str, optional): The path to the directory containing the pre-trained PEFT model. Defaults to None.
            load_awq_pth (str, optional): The path to the directory containing the pre-trained AWQ model. Defaults to None.
        """
        self.tokenizer = AutoTokenizer.from_pretrained(tokenizer_pth, lagacy=False)

        if quantized == "int8":
            self.model = LlamaForCausalLM.from_pretrained(
                model_pth,
                load_in_8bit=True,
                torch_dtype=torch.float16,
                device_map="auto",                                    
            )
        elif quantized == "nf4" or quantized  == "fp4":
            bnb_config = BitsAndBytesConfig(
                load_in_4bit=True,
                bnb_4bit_use_double_quant=True,
                bnb_4bit_quant_type=quantized,
                bnb_4bit_compute_dtype=torch.bfloat16,
            )

            print("quantizing.............................")

            self.model = LlamaForCausalLM.from_pretrained(
                model_pth,
                quantization_config=bnb_config,
                device_map="auto",
            )
        
        elif quantized == "awq":
            try:
                from awq.quantize.pre_quant import apply_awq
                from awq.quantize.quantizer import real_quantize_model_weight
            except ImportError as e:
                print(f'\033[31mError\033[0m: You need to install package awq to use {quantized=}. '
                      'It can be installed with \033[1mpip install -e .[awq]\033[0m under cloned reaonsers repo. '
                      'Refer to https://github.com/mit-han-lab/llm-awq for more details.')
                raise e
            config = AutoConfig.from_pretrained(model_pth, trust_remote_code=True)
            self.tokenizer = AutoTokenizer.from_pretrained(model_pth, trust_remote_code=True, lagacy=False)
            kwargs = {"torch_dtype": torch.float16, "low_cpu_mem_usage": True}
            self.model = LlamaForCausalLM.from_pretrained(model_pth, config=config, trust_remote_code=True,**kwargs)
            self.model.eval()
            awq_results = torch.load(load_awq_pth, map_location="cpu")
            apply_awq(self.model, awq_results)
            q_config = {
                "zero_point": True,  # by default True
                "q_group_size": 128,  # whether to use group quantization
            }
            real_quantize_model_weight(self.model, w_bit=4, q_config=q_config)
            kwargs = {"max_memory": None}
            device_map = infer_auto_device_map(self.model,no_split_module_classes=["OPTDecoderLayer", "LlamaDecoderLayer", "BloomBlock", "MPTBlock", "DecoderLayer"], **kwargs)
            self.model = dispatch_model(self.model, device_map=device_map)

        else:
            self.model = LlamaForCausalLM.from_pretrained(
                model_pth,
                device_map="auto",
            )
        if peft_pth is not None:
            self.model = PeftModel.from_pretrained(
                self.model, 
                peft_pth,
                torch_dtype=torch.float16
            )
        
        self.max_new_tokens = max_new_tokens
        self.max_batch_size = max_batch_size
        self.max_length = max_length
        self.device = device
        # self.model = BetterTransformer.transform(self.model)
        self.model.eval()
        # for old llama tokenizer's config, below is necessary
        self.model.config.pad_token_id = self.tokenizer.pad_token_id = 0  # unk
        self.model.config.bos_token_id = 1
        self.model.config.eos_token_id = 2
        # if torch.__version__ >= "2" and sys.platform != "win32":#need to figure out this line
        #     self.model = torch.compile(self.model) ###make the faketensor bug, an on-going issue in pytorch
    def generate(
            self,
            inputs: list[str],
            max_length: Optional[int] = None,
            max_new_tokens: Optional[int] = None,
            do_sample: bool = False,
            temperature: float = 1.0,
            top_k: int = 50,
            top_p: float = 1.0,
            num_return_sequences: int = 1,
            eos_token_id: Union[None, str, int, list[str, int]] = None,
            hide_input: bool = True,
            output_log_probs: bool = False,
            **kwargs,
        ) -> GenerateOutput:

        # unify eos_token
        if max_length is None:
            max_length = self.max_length  
        if max_new_tokens is None:
            max_new_tokens = self.max_new_tokens
        eos_token_id_input = copy.deepcopy(eos_token_id)
        eos_token_id = []

        if not do_sample or temperature == 0.0:
            warnings.warn('temperature=0.0 is equivalent to greedy search, ')
            do_sample = False
            temperature = 1.0
            top_k = 1 
        if eos_token_id_input is not None:
            if not isinstance(eos_token_id_input, list):
                eos_token_id_input = [eos_token_id_input]
            for token in eos_token_id_input:
                if isinstance(token, str):
                    tokenized = self.tokenizer.encode(token, add_special_tokens=False)
                    if len(tokenized) != 1:
                        warnings.warn(f'the eos_token {repr(token)} is encoded into {tokenized} with length != 1, '
                                    f'using {tokenized[-1]} as the eos_token_id')
                    token = tokenized[-1]
                if isinstance(token, int):
                    eos_token_id.append(token)
                else:
                    warnings.warn(f'the eos_token {repr(token)} is neither str nor int, which is ignored')
        eos_token_id.append(self.tokenizer.eos_token_id)
        generation_config = GenerationConfig(
            max_length=max_length,
            temperature=temperature,
            pad_token_id=self.tokenizer.pad_token_id,
            bos_token_id=self.tokenizer.bos_token_id,
            eos_token_id=eos_token_id,
            do_sample = do_sample,
            top_k=top_k,
            top_p=top_p,
        )
        if max_new_tokens is not None:
            generation_config = GenerationConfig(
            max_length=max_length,
            max_new_tokens=max_new_tokens,
            temperature=temperature,
            pad_token_id=self.tokenizer.pad_token_id,
            bos_token_id=self.tokenizer.bos_token_id,
            eos_token_id=eos_token_id,
            do_sample = do_sample,
            top_k=top_k,
            top_p=top_p,
        )
        
        if num_return_sequences > 1:
            assert len(inputs) == 1, 'num_return_sequences > 1 is not supported for multiple inputs'
            inputs = inputs * num_return_sequences
        decoded_list = []
        log_prob_list = []
        for start in range(0, len(inputs), self.max_batch_size):
            end = min(start + self.max_batch_size, len(inputs))
            encoded_inputs = self.tokenizer(inputs[start:end], return_tensors='pt', padding=True).to(self.device)
            with torch.inference_mode():
                generation_output = self.model.generate(
                    **encoded_inputs,
                    generation_config=generation_config,
                    output_scores=output_log_probs,
                    return_dict_in_generate=True,
                )
            decoded = self.tokenizer.batch_decode(generation_output.sequences, skip_special_tokens=True)
            if hide_input:
                for i in range(end-start):
                    decoded[i] = decoded[i][len(inputs[start+i]):]
            log_prob = None
            if output_log_probs:
                log_prob = generation_output.scores
                log_prob_list.extend(log_prob)
            decoded_list.extend(decoded)
        if not output_log_probs:
            log_prob_list = None

        return GenerateOutput(decoded_list, log_prob_list)

    @torch.no_grad()
    def get_next_token_logits(
        self,
        prompt: Union[str, list[str]],
        candidates: Union[list[str], list[list[str]]]) -> list[np.ndarray]:
        if isinstance(prompt, str):
            prompt = [prompt]
        if isinstance(candidates[0], str):
            candidates = [candidates] * len(prompt)
        cand_tokens = []
        for candidate in candidates:
            cand_tokens.append([])
            for cand in candidate:
                token = self.tokenizer.encode(cand, add_special_tokens=False)
                if len(token) != 1:
                    warnings.warn(f'candidate {cand} corresponds to {len(token)} instead of 1')
                cand_tokens[-1].append(token[1] if len(token) > 1 else token[0])
        

        bsz = len(prompt)
        assert bsz <= self.max_batch_size, (bsz, self.max_batch_size)

        tokens = self.tokenizer(prompt, return_tensors='pt', padding=True).to(self.device)
        with torch.no_grad():
            all_logits = self.model(**tokens, return_dict=True).logits[:,-1,:].squeeze(1)

        logits = []
        for case_logits, cand in zip(all_logits, cand_tokens):
            logits.append(case_logits[cand].cpu().numpy())
        return logits
    
    @torch.no_grad()
    def get_loglikelihood(self, prefix: str, contents: list[str], **kwargs) -> np.ndarray:
        bsz = len(contents)
        assert bsz <= self.max_batch_size, (bsz, self.max_batch_size)
        prompts_tokens = self.tokenizer(contents, return_tensors='pt',add_special_tokens=False, padding=True).to(self.device)
        prefix_tokens = self.tokenizer(prefix, return_tensors='pt',add_special_tokens=False, padding=True).input_ids[0].to(self.device)
        
        for prompt_tokens in prompts_tokens.input_ids:
            assert torch.all(prompt_tokens[: len(prefix_tokens)] == prefix_tokens), (prompt_tokens, prefix_tokens)

        tokens = prompts_tokens
        logits = self.model(**tokens, return_dict=True).logits
        tokens = prompts_tokens.input_ids
        acc_probs = torch.zeros(bsz).to(self.device)
        for i in range(len(prefix_tokens), tokens.shape[1]):
            probs = torch.softmax(logits[:, i-1, :], dim=-1)
            for j in range(bsz):
                if tokens[j, i] != self.tokenizer.pad_token_id:
                    acc_probs[j] += torch.log(probs[j, tokens[j, i]])
        return acc_probs.cpu().numpy()<|MERGE_RESOLUTION|>--- conflicted
+++ resolved
@@ -1,11 +1,7 @@
-<<<<<<< HEAD
-from .. import LanguageModel,GenerateOutput
-=======
 from typing import Union, Optional
 import warnings
 import copy
 
->>>>>>> bd749941
 from transformers import LlamaForCausalLM, AutoTokenizer, GenerationConfig, BitsAndBytesConfig, AutoConfig, AutoModelForCausalLM
 import torch
 from peft import PeftModel
