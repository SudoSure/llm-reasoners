import os
import sys
from typing import Union, Optional
import warnings
import random
import copy
import glob
import time

import torch
import numpy as np
from tqdm import tqdm
from huggingface_hub import snapshot_download

from .. import LanguageModel,GenerateOutput


class ExLlamaModel(LanguageModel):
    def __init__(self, model_dir, lora_dir, max_batch_size, max_new_tokens, max_seq_length, device='cuda:0', mem_map:list[int]=None, log_time=False):
        """
        Initializes an ExLlamaModel instance.

        Args:
            model_dir (str): Path to the directory containing the ExLlama model files.
            lora_dir (str): Path to the directory containing the LoRA adapter files (optional).
            device (str): Device to use for inference (e.g. "cpu", "cuda").
            max_batch_size (int): Maximum batch size for inference.
            max_new_tokens (int): Maximum number of new tokens to generate during inference.
            max_seq_length (int): Maximum sequence length for input text.
            mem_map (list[int]): List of integers specifying the memory map for the model (optional).
        Returns:
            None
        """
        try:
            import reasoners
            sys.path.append(os.path.join(os.path.dirname(reasoners.__file__), os.path.pardir, 'exllama'))
            from exllama.generator import ExLlamaGenerator
            from exllama.model import ExLlama, ExLlamaCache, ExLlamaConfig
            from exllama.tokenizer import ExLlamaTokenizer
            from exllama.lora import ExLlamaLora
        except ImportError as e:
            print('\033[31mError\033[0m: Cannot find exllama submodule. If you clone our repo without "--recursive", running "\033[1mgit submodule update --init\033[0m" under the repo can solve this problem.', file=sys.stderr)
            raise e

        if not os.path.isdir(model_dir):
            model_dir = snapshot_download(model_dir)

        super().__init__()
        torch.cuda._lazy_init()

        # set random seed
        torch.set_grad_enabled(False)
        random.seed(0)
        np.random.seed(0)
        torch.manual_seed(0)
        torch.cuda.manual_seed(0)
        torch.backends.cudnn.deterministic = True
        tokenizer_path = os.path.join(model_dir, "tokenizer.model")
        model_config_path = os.path.join(model_dir, "config.json")
        st_pattern = os.path.join(model_dir, "*.safetensors")
        model_path = glob.glob(st_pattern)[0]

        # Create config, model, tokenizer and generator

        self.config = ExLlamaConfig(model_config_path)               # create config from config.json
        self.config.model_path = model_path                          # supply path to model weights file
        self.config.max_seq_length = max_seq_length                  # set max sequence length
        if mem_map is not None:
            self.config.auto_map = mem_map
<<<<<<< HEAD
        else:    
=======
        else:
>>>>>>> bd749941
            warnings.warn("mem_map is None, if you want model parallelism, please set mem_map like [16,22] for 2 GPUs")
        
        self.model = ExLlama(self.config)                                 # create ExLlama instance and load the weights
        self.tokenizer = ExLlamaTokenizer(tokenizer_path)            # create tokenizer from tokenizer model file

        self.cache = ExLlamaCache(self.model,max_batch_size)                             # create cache for inference
        self.generator = ExLlamaGenerator(self.model, self.tokenizer, self.cache)   # create generator
        self.lora = None

        # Load LoRA
        if lora_dir is not None:
            lora_config_path = os.path.join(lora_dir, "adapter_config.json")
            lora_path = os.path.join(lora_dir, "adapter_model.bin")
            self.lora = ExLlamaLora(self.model, lora_config_path, lora_path)
            self.generator.lora = self.lora

        self.device = device
        self.max_batch_size = max_batch_size
        self.max_new_tokens = max_new_tokens
        self.max_seq_length = max_seq_length

        self.log_time = log_time
    
    def generate(
            self,
            inputs: list[str],
            max_length: Optional[int] = None,
            max_new_tokens: Optional[int] = None,
            do_sample: bool = False,
            temperature: float = 1.0,
            top_k: int = 50,
            top_p: float = 1.0,
            num_return_sequences: int = 1,
            eos_token_id: Union[None, str, int, list[str, int]] = None,
            hide_input: bool = True,
            output_log_probs: bool = False,
            **kwargs,
        ) -> GenerateOutput:

        if max_length is not None:
            warnings.warn("max_length is not supported by ExLlamaModel for generation. Use max_new_tokens instead.")
        if max_new_tokens is None:
            warnings.warn("max_new_tokens is not set, we will use the default value: {}".format(self.max_new_tokens))
            max_new_tokens = self.max_new_tokens
        if do_sample is False or temperature <= 0.0:
            warnings.warn("do_sample is defaultly set to False, we will set temp=1.0 and top-k = 1 for Exllama")
            temperature = 1.0
            top_k = 1

        self.generator.settings.token_repetition_penalty_max = 1.0
        self.generator.settings.temperature = temperature
        self.generator.settings.top_p = top_p
        self.generator.settings.top_k = top_k
        self.generator.settings.typical = 0.0

        eos_token_id_input = copy.deepcopy(eos_token_id)
        eos_token_id = []

        if eos_token_id_input is not None:
            if not isinstance(eos_token_id_input, list):
                eos_token_id_input = [eos_token_id_input]
            for token in eos_token_id_input:
                if isinstance(token, str):
                    tokenized, mask = self.tokenizer.encode(token, return_mask=True, add_bos=False, add_eos=False)
                    tokenized = tokenized[0]
                    if len(tokenized) != 1:
                        warnings.warn(f'the eos_token {repr(token)} is encoded into {tokenized} with length != 1, '
                                    f'using {tokenized[-1]} as the eos_token_id')
                    token = tokenized[-1].item()
                if isinstance(token, int):
                    eos_token_id.append(token)
                else:
                    warnings.warn(f'the eos_token {repr(token)} is neither str nor int, which is ignored')
        eos_token_id.append(self.tokenizer.eos_token_id)

        if num_return_sequences > 1:
            assert len(inputs) == 1, "num_return_sequences > 1 is not supported for batched inputs"
            inputs = inputs * num_return_sequences
        
        decoded_list = []
        log_prob_list = None
        for start in range(0, len(inputs), self.max_batch_size):
            end = min(start + self.max_batch_size, len(inputs))
            with torch.inference_mode():
                p_time = time.time()
                decoded = self.generate_simple(self.generator, inputs[start:end], max_new_tokens=self.max_new_tokens, eos_token_id=eos_token_id)
                f_time = time.time()
                num_new_tokens = [
                    len(self.tokenizer.encode(d, add_bos=False, add_eos=False)[0])
                    - len(self.tokenizer.encode(e, add_bos=False, add_eos=False)[0])
                    for e, d in zip(inputs[start:end], decoded)]
                t = f_time-p_time
                if self.log_time:
                    tqdm.write(f"Time for generating {sum(num_new_tokens)} tokens: {round(t, 2)}s "
                               f"(speed: {round(sum(num_new_tokens) / t, 2)} t/s)")
            if not isinstance(decoded, list):
                decoded = [decoded]
            if hide_input:
                for i in range(end-start):
                    decoded[i] = decoded[i][len(inputs[start+i]):]
                    if isinstance(eos_token_id, str):
                        decoded[i] = decoded[i].split(eos_token_id)[0]
            log_prob = None
            if output_log_probs:
                warnings.warn("output_log_probs is temporarily not supported now by ExLlamaModel. Please refere to exllama's code")
            decoded_list.extend(decoded)
        return GenerateOutput(decoded_list, log_prob_list)

    def generate_simple(self, generator, prompt, max_new_tokens = 128, eos_token_id = None):
        # copied from exllama/generator.py
        # support customized eos_token_id

        if eos_token_id is None:
            eos_token_id = [generator.tokenizer.eos_token_id]

        generator.end_beam_search()###here seems the bug?x this line is no use

        ids, mask = generator.tokenizer.encode(prompt, return_mask = True, max_seq_len = generator.model.config.max_seq_len)
        assert generator.model.config.max_seq_len - ids.shape[1] > 5, (self.tokenizer.decode(ids[0]),ids.shape[1])
        generator.gen_begin(ids, mask = mask)

        max_new_tokens = min(max_new_tokens, generator.model.config.max_seq_len - ids.shape[1])

        eos = torch.zeros((ids.shape[0],), dtype = torch.bool)
        for i in range(max_new_tokens):
            token = generator.gen_single_token(mask = mask)
            for j in range(token.shape[0]):
                if token[j, 0].item() in eos_token_id:
                    eos[j] = True
            if eos.all(): break

        text = self.tokenizer.decode(generator.sequence)
        return text

    @torch.no_grad()
    def get_next_token_logits(
        self,
        prompt: Union[str, list[str]],
        candidates: Union[list[str], list[list[str]]]) -> list[np.ndarray]:
        if isinstance(prompt, str):
            prompt = [prompt]
        if isinstance(candidates[0], str):
            candidates = [candidates] * len(prompt)
        cand_tokens = []
        for candidate in candidates:
            cand_tokens.append([])
            for cand in candidate:
                token = self.tokenizer.encode(cand, add_bos=False, add_eos=False)
                if len(token) != 1:
                    warnings.warn(f'candidate {cand} corresponds to {len(token)} instead of 1')
                cand_tokens[-1].append(token[1].item() if len(token) > 1 else token[0].item())
        
        bsz = len(prompt)
        assert bsz <= self.max_batch_size, (bsz, self.max_batch_size)

        tokens, mask = self.tokenizer.encode(prompt, return_mask=True, add_bos=True, add_eos=False)
        p_time = time.time()
        with torch.no_grad():
            self.sequence = None
            self.sequence_actual = None
            self.cache.current_seq_len = 0
            all_logits = self.model.forward(
                tokens,
                self.cache,
                last_id_only = True,
                preprocess_only = False,
                lora = self.lora,
                output_device = self.device,
                input_mask = mask
            ).squeeze(1)
        assert all_logits.shape[0] == bsz, (all_logits.shape[0], bsz)
        logits = []
        for case_logits, cand in zip(all_logits, cand_tokens):

            logits.append(case_logits[cand].cpu().numpy())
        return logits

    @torch.no_grad()
    def get_loglikelihood(self, prefix: str, contents: list[str], **kwargs) -> np.ndarray:
        bsz = len(contents)
        assert bsz <= self.max_batch_size, (bsz, self.max_batch_size)
        prefix_tokens = self.tokenizer.encode(prefix, add_bos=True, add_eos=False).squeeze(0)
        prompts_tokens, mask = self.tokenizer.encode(contents, return_mask=True, add_bos=True, add_eos=False)
        for prompt_tokens in prompts_tokens:
            assert torch.all(prompt_tokens[:len(prefix_tokens)] == prefix_tokens)
        tokens = prompts_tokens
        with torch.no_grad():
            self.sequence = None
            self.sequence_actual = None
            self.cache.current_seq_len = 0
            logits = self.model.forward(
                tokens,
                self.cache,
                last_id_only = False,
                preprocess_only = False,
                lora = self.lora,
                output_device = self.device,
                input_mask = mask
            )
        acc_probs = torch.zeros(bsz).to(self.device)
        for i in range(len(prefix_tokens), tokens.shape[1]):
            probs = torch.softmax(logits[:, i - 1, :], dim=-1)
            for j in range(bsz):
                if tokens[j, i] != self.tokenizer.pad_token_id:
                    acc_probs[j] += torch.log(probs[j, tokens[j, i]])
        return acc_probs.cpu().numpy()<|MERGE_RESOLUTION|>--- conflicted
+++ resolved
@@ -67,11 +67,7 @@
         self.config.max_seq_length = max_seq_length                  # set max sequence length
         if mem_map is not None:
             self.config.auto_map = mem_map
-<<<<<<< HEAD
-        else:    
-=======
         else:
->>>>>>> bd749941
             warnings.warn("mem_map is None, if you want model parallelism, please set mem_map like [16,22] for 2 GPUs")
         
         self.model = ExLlama(self.config)                                 # create ExLlama instance and load the weights
