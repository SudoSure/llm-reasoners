--- conflicted
+++ resolved
@@ -96,11 +96,7 @@
         self.max_batch_size = max_batch_size
         self.max_length = max_length
         self.device = device
-<<<<<<< HEAD
         # self.model = BetterTransformer.transform(self.model) #not updated yet
-=======
-        # self.model = BetterTransformer.transform(self.model)
->>>>>>> 8a9af062
         self.model.eval()
         # for old llama tokenizer's config, below is necessary
         self.model.config.pad_token_id = self.tokenizer.pad_token_id = 0  # unk
