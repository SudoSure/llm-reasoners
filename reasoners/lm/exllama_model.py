--- conflicted
+++ resolved
@@ -17,7 +17,7 @@
 
 class ExLlamaModel(LanguageModel):
     def __init__(self, model_dir, lora_dir, max_batch_size, max_new_tokens, max_seq_length, device='cuda:0',
-                 mem_map: list[int] = None, log_time=False):
+                 mem_map: list[int] = None, log_time=False, log_output=False):
         """
         Initializes an ExLlamaModel instance.
 
@@ -94,7 +94,7 @@
         self.max_batch_size = max_batch_size
         self.max_new_tokens = max_new_tokens
         self.max_seq_length = max_seq_length
-
+        self.log_output = log_output
         self.log_time = log_time
 
     def generate(
@@ -173,16 +173,17 @@
                                f"(speed: {round(sum(num_new_tokens) / t, 2)} t/s)")
             if not isinstance(decoded, list):
                 decoded = [decoded]
-            # if hide_input:
-            #     for i in range(end-start):
-            #         decoded[i] = decoded[i][len(inputs[start+i]):]
-            #         if isinstance(eos_token_id, str):
-            #             decoded[i] = decoded[i].split(eos_token_id)[0]
-            log_prob = None
             if output_log_probs:
                 warnings.warn(
                     "output_log_probs is temporarily not supported now by ExLlamaModel. Please refere to exllama's code")
             decoded_list.extend(decoded)
+
+        if self.log_output:
+            print("="*30 + "input" + "="*30)
+            print(inputs)
+            print("="*30 + "output" + "="*30)
+            print(decoded_list)
+            print("="*30 + "end" + "="*30)
 
         return GenerateOutput(decoded_list, log_prob_list)
 
@@ -215,8 +216,6 @@
         for i, eos_pos in enumerate(eos):
             if eos_pos > 0:
                 sequence[i, eos_pos + 1:] = generator.tokenizer.pad_token_id
-        # if hide_input:
-        #     sequence = sequence[:, ids.shape[1]:]
         text = generator.tokenizer.decode(sequence)
         if hide_input:
             text = [text[i][len(prompt[i]):] for i in range(len(prompt))]
@@ -261,6 +260,13 @@
         logits = []
         for case_logits, cand in zip(all_logits, cand_tokens):
             logits.append(case_logits[cand].cpu().numpy())
+
+        if self.log_output:
+            print("="*30 + "prefix" + "="*30)
+            print(prompt)
+            print("="*30 + "candidates" + "="*30)
+            print(candidates)
+            print("="*30 + "end" + "="*30)
         return logits
 
     @torch.no_grad()
@@ -290,14 +296,11 @@
                 if tokens[j, i] != self.tokenizer.pad_token_id:
                     acc_probs[j] += torch.log(probs[j, tokens[j, i]])
 
-<<<<<<< HEAD
+        if self.log_output:
+            print("="*30 + "prefix" + "="*30)
+            print(prefix)
+            print("="*30 + "candidates" + "="*30)
+            print(contents)
+            print("="*30 + "end" + "="*30)
         
-        print("="*30 + "prefix" + "="*30)
-        print(prefix)
-        print("="*30 + "candidates" + "="*30)
-        print(contents)
-        print("="*30 + "end" + "="*30)
-    
-=======
->>>>>>> 79ee8872
         return acc_probs.cpu().numpy()