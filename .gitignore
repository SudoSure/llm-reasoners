--- conflicted
+++ resolved
@@ -3,11 +3,7 @@
 __pycache__/
 *.egg-info/
 *.log
-<<<<<<< HEAD
 *.egg-info/
 .env
-=======
-.env
 .run/
-logs/
->>>>>>> 60f875c8
+logs/