--- conflicted
+++ resolved
@@ -171,11 +171,7 @@
                lm_plan_file=lm_plan_file, **kwargs)
     #for exllama use please refer to https://github.com/turboderp/exllama and put it under /llm-reasoners/
     def exllama_main(
-<<<<<<< HEAD
-            model_dir = '/data/haotian/RAP_tune/LLaMA-30b-GPTQ',
-=======
-            model_dir = '/data/haotian/RAP_tune/Llama-2-13B-GPTQ',
->>>>>>> bd749941
+            model_dir = '/data/haotian/RAP_tune/Llama-2-70B-GPTQ',
             lora_dir = None,
             prompt_path: str = 'examples/rap_blocksworld/prompts/prompt.json',
             data_path: str = 'examples/rap_blocksworld/data/step_4.json',
