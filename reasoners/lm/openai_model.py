import os
<<<<<<< HEAD
import warnings

=======
from click import Option
>>>>>>> d73d49e9
import openai
import numpy as np
from typing import Optional, Union, Literal
import time

from .. import LanguageModel, GenerateOutput
from openai import OpenAI

PROMPT_TEMPLATE_ANSWER = "Your response need to be ended with \"So the answer is\"\n\n"
PROMPT_TEMPLATE_CONTINUE = "Please continue to answer the last question, following the format of previous examples. Don't say any other words.\n\n"

<<<<<<< HEAD

class OpenAIModel(LanguageModel):
    def __init__(self, model: str, rate_limit_in_seconds: float = 2,
                 api_type: Optional[Literal['completions', 'chat']] = None, max_retries: int = 20):
        self.model = model
        self.rate_limit_in_seconds = rate_limit_in_seconds
        self.last_query_time = 0
        self.max_retries = max_retries
        if api_type is None:
            if 'gpt-4' in model or 'gpt-3.5' in model:
                api_type = 'chat'
            else:
                api_type = 'completions'
        self.api_type = api_type
        openai.api_key = os.environ.get("OPENAI_API_KEY", None)
        if openai.api_key is None:
            raise ValueError("OPENAI_API_KEY not found in env. Use `export OPENAI_API_KEY=<your key>` to set it.")

    def generate(self,
                 inputs: list[str],
                 max_length: None = None,
                 max_new_tokens: Optional[int] = None,
                 do_sample: bool = False,
                 temperature: float = 1.0,
                 top_k: None = None,
                 top_p: float = 1.0,
                 num_return_sequences: int = 1,
                 eos_token_id: Union[None, str, list[str]] = None,
                 hide_input: bool = True,
                 output_log_probs: bool = False,
                 stopping_criteria: None = None,
                 **kwargs) -> GenerateOutput:
        if not do_sample:
            if temperature != 1.0:  # temperature is explicitly set with do_sample=False
                warnings.warn('temperature is set, but do_sample=False')
            temperature = 0
        if stopping_criteria is not None:
            warnings.warn('OpenAI model does not support stopping_criteria, ignoring it')

        eos_token_id_input = eos_token_id
        eos_token = []
        if eos_token_id_input is not None:
            if not isinstance(eos_token_id_input, list):
                eos_token_id_input = [eos_token_id_input]
            for token in eos_token_id_input:
                if isinstance(token, str):
                    eos_token.append(token)
                else:
                    warnings.warn(f'the eos_token {repr(token)} is neither str, which is ignored')

        if num_return_sequences > 1:
            assert len(inputs) == 1, 'num_return_sequences > 1 is not supported for multiple inputs'

        if top_k is not None:
            warnings.warn('OpenAI model does not support top_k, ignoring it')

        if output_log_probs and self.api_type == 'chat':
            warnings.warn('output_log_probs is not supported for ChatCompletion, ignoring it')
            output_log_probs = False

        result_text = []
        if output_log_probs:
            result_log_prob = []
        else:
            result_log_prob = None

        for inp in inputs:
            text, log_prob = self.query_openai(prompt=inp,
                                               max_tokens=max_new_tokens,
                                               temperature=temperature,
                                               top_p=top_p,
                                               num_return_sequences=num_return_sequences,
                                               stop=eos_token,
                                               **kwargs)
            result_text += text
            if output_log_probs:
                result_log_prob += log_prob

        return GenerateOutput(text=result_text, log_prob=None)

    def query_openai(self,
                     prompt: str,
                     max_tokens: int = None,
                     temperature: float = 1.0,
                     top_p: float = 1.0,
                     num_return_sequences: int = 1,
                     stop: Optional[list[str]] = None,
                     **kwargs) -> GenerateOutput:
        for retry in range(self.max_retries):
            try:
                if time.time() - self.last_query_time < self.rate_limit_in_seconds:
                    time.sleep(self.rate_limit_in_seconds - (time.time() - self.last_query_time))
                if self.api_type == 'chat':
                    messages = [{"role": "system", "content": "You are a helpful assistant."},
                                {"role": "user", "content": prompt}]
                    response = openai.ChatCompletion.create(
=======
class GPTCompletionModel(LanguageModel):
    def __init__(self, model:str, max_tokens:int = 2048, temperature=0.0, additional_prompt=None):
        self.model = model
        self.max_tokens = max_tokens
        self.temperature = temperature
        self.client = OpenAI(
            api_key = os.getenv("OPENAI_API_KEY", None),
            # organization='',
        )
        self.additional_prompt = additional_prompt
    
    def generate(self,
                prompt: Optional[Union[str, list[str]]],
                max_tokens: int = None,
                top_p: float = 1.0,
                num_return_sequences: int = 1,
                rate_limit_per_min: Optional[int] = 20,
                stop: Optional[str] = None,
                logprobs: Optional[int] = None,
                temperature = None,
                additional_prompt=None,
                retry = 64,
                **kwargs) -> GenerateOutput:
        
        gpt_temperature = self.temperature if temperature is None else temperature
        if isinstance(prompt, list):
            assert len(prompt) == 1
            prompt = prompt[0]
        if additional_prompt is None and self.additional_prompt is not None:
            additional_prompt = self.additional_prompt
        elif additional_prompt is not None and self.additional_prompt is not None:
            print("Warning: additional_prompt set in constructor is overridden.")
        if additional_prompt == "ANSWER":
            prompt = PROMPT_TEMPLATE_ANSWER + prompt
        elif additional_prompt == "CONTINUE":
            prompt = PROMPT_TEMPLATE_CONTINUE + prompt

        if max_tokens is None:
            max_tokens = self.max_tokens
        
        if logprobs is None:
            logprobs = 0


        for i in range(1, retry + 1):
            try:
                # sleep several seconds to avoid rate limit
                if rate_limit_per_min is not None:
                    time.sleep(60 / rate_limit_per_min)
                ### GPT 3.5 and higher use a different API
                if ('gpt-3.5' in self.model) or ('gpt-4' in self.model):
                    messages = [{"role": "user", "content": prompt}]
                    response = self.client.chat.completions.create(
>>>>>>> d73d49e9
                        model=self.model,
                        messages=messages,
                        max_tokens=max_tokens,
                        temperature=temperature,
                        top_p=top_p,
                        n=num_return_sequences,
                        stop=stop
                    )
<<<<<<< HEAD
                    return GenerateOutput(text=[choice["message"]["content"] for choice in response["choices"]])
                elif self.api_type == 'completions':
                    response = openai.Completion.create(
=======
                    return GenerateOutput(
                        text=[choice.message.content for choice in response.choices],
                        log_prob=None
                    )
                else:
                    response = self.client.chat.completions.create(
>>>>>>> d73d49e9
                        model=self.model,
                        prompt=prompt,
                        max_tokens=max_tokens,
                        temperature=temperature,
                        top_p=top_p,
                        n=num_return_sequences,
                        stop=stop,
                        logprobs=0,
                        **kwargs
                    )
                    return GenerateOutput(
                        text=[choice["text"] for choice in response.choices],
                        log_prob=[choice["logprobs"] for choice in response["choices"]]
                    )
<<<<<<< HEAD
            except openai.error.RateLimitError:
                warnings.warn('RateLimitError from openai, waiting for 5 seconds')
                time.sleep(5)
                pass
            except openai.error.APIError as e:
                if 'Bad gateway' in e:
                    warnings.warn('Bad Gateway from openai, waiting for 5 seconds')
                    time.sleep(5)
                    pass
                raise e
            #  let other exceptions raise
        # exceed max_retries
        raise openai.error.OpenAIError

=======
            
            except Exception as e:
                print(f"An Error Occured: {e}, sleeping for {i} seconds")
                time.sleep(i)
        
        # after 64 tries, still no luck
        raise RuntimeError("GPTCompletionModel failed to generate output, even after 64 tries")
    
>>>>>>> d73d49e9
    def get_next_token_logits(self,
                              prompt: Union[str, list[str]],
                              candidates: Union[list[str], list[list[str]]],
                              **kwargs) -> list[np.ndarray]:
        raise NotImplementedError("GPTCompletionModel does not support get_next_token_logits")

    def get_loglikelihood(self,
                          prompt: Union[str, list[str]],
                          **kwargs) -> list[np.ndarray]:
        raise NotImplementedError("GPTCompletionModel does not support get_log_prob")


if __name__ == '__main__':
    model = OpenAIModel(model='gpt-3.5-turbo')
    print(model.generate(['Hello, how are you?', 'How to go to Shanghai from Beijing?']))<|MERGE_RESOLUTION|>--- conflicted
+++ resolved
@@ -1,10 +1,4 @@
 import os
-<<<<<<< HEAD
-import warnings
-
-=======
-from click import Option
->>>>>>> d73d49e9
 import openai
 import numpy as np
 from typing import Optional, Union, Literal
@@ -16,104 +10,6 @@
 PROMPT_TEMPLATE_ANSWER = "Your response need to be ended with \"So the answer is\"\n\n"
 PROMPT_TEMPLATE_CONTINUE = "Please continue to answer the last question, following the format of previous examples. Don't say any other words.\n\n"
 
-<<<<<<< HEAD
-
-class OpenAIModel(LanguageModel):
-    def __init__(self, model: str, rate_limit_in_seconds: float = 2,
-                 api_type: Optional[Literal['completions', 'chat']] = None, max_retries: int = 20):
-        self.model = model
-        self.rate_limit_in_seconds = rate_limit_in_seconds
-        self.last_query_time = 0
-        self.max_retries = max_retries
-        if api_type is None:
-            if 'gpt-4' in model or 'gpt-3.5' in model:
-                api_type = 'chat'
-            else:
-                api_type = 'completions'
-        self.api_type = api_type
-        openai.api_key = os.environ.get("OPENAI_API_KEY", None)
-        if openai.api_key is None:
-            raise ValueError("OPENAI_API_KEY not found in env. Use `export OPENAI_API_KEY=<your key>` to set it.")
-
-    def generate(self,
-                 inputs: list[str],
-                 max_length: None = None,
-                 max_new_tokens: Optional[int] = None,
-                 do_sample: bool = False,
-                 temperature: float = 1.0,
-                 top_k: None = None,
-                 top_p: float = 1.0,
-                 num_return_sequences: int = 1,
-                 eos_token_id: Union[None, str, list[str]] = None,
-                 hide_input: bool = True,
-                 output_log_probs: bool = False,
-                 stopping_criteria: None = None,
-                 **kwargs) -> GenerateOutput:
-        if not do_sample:
-            if temperature != 1.0:  # temperature is explicitly set with do_sample=False
-                warnings.warn('temperature is set, but do_sample=False')
-            temperature = 0
-        if stopping_criteria is not None:
-            warnings.warn('OpenAI model does not support stopping_criteria, ignoring it')
-
-        eos_token_id_input = eos_token_id
-        eos_token = []
-        if eos_token_id_input is not None:
-            if not isinstance(eos_token_id_input, list):
-                eos_token_id_input = [eos_token_id_input]
-            for token in eos_token_id_input:
-                if isinstance(token, str):
-                    eos_token.append(token)
-                else:
-                    warnings.warn(f'the eos_token {repr(token)} is neither str, which is ignored')
-
-        if num_return_sequences > 1:
-            assert len(inputs) == 1, 'num_return_sequences > 1 is not supported for multiple inputs'
-
-        if top_k is not None:
-            warnings.warn('OpenAI model does not support top_k, ignoring it')
-
-        if output_log_probs and self.api_type == 'chat':
-            warnings.warn('output_log_probs is not supported for ChatCompletion, ignoring it')
-            output_log_probs = False
-
-        result_text = []
-        if output_log_probs:
-            result_log_prob = []
-        else:
-            result_log_prob = None
-
-        for inp in inputs:
-            text, log_prob = self.query_openai(prompt=inp,
-                                               max_tokens=max_new_tokens,
-                                               temperature=temperature,
-                                               top_p=top_p,
-                                               num_return_sequences=num_return_sequences,
-                                               stop=eos_token,
-                                               **kwargs)
-            result_text += text
-            if output_log_probs:
-                result_log_prob += log_prob
-
-        return GenerateOutput(text=result_text, log_prob=None)
-
-    def query_openai(self,
-                     prompt: str,
-                     max_tokens: int = None,
-                     temperature: float = 1.0,
-                     top_p: float = 1.0,
-                     num_return_sequences: int = 1,
-                     stop: Optional[list[str]] = None,
-                     **kwargs) -> GenerateOutput:
-        for retry in range(self.max_retries):
-            try:
-                if time.time() - self.last_query_time < self.rate_limit_in_seconds:
-                    time.sleep(self.rate_limit_in_seconds - (time.time() - self.last_query_time))
-                if self.api_type == 'chat':
-                    messages = [{"role": "system", "content": "You are a helpful assistant."},
-                                {"role": "user", "content": prompt}]
-                    response = openai.ChatCompletion.create(
-=======
 class GPTCompletionModel(LanguageModel):
     def __init__(self, model:str, max_tokens:int = 2048, temperature=0.0, additional_prompt=None):
         self.model = model
@@ -167,7 +63,6 @@
                 if ('gpt-3.5' in self.model) or ('gpt-4' in self.model):
                     messages = [{"role": "user", "content": prompt}]
                     response = self.client.chat.completions.create(
->>>>>>> d73d49e9
                         model=self.model,
                         messages=messages,
                         max_tokens=max_tokens,
@@ -176,18 +71,12 @@
                         n=num_return_sequences,
                         stop=stop
                     )
-<<<<<<< HEAD
-                    return GenerateOutput(text=[choice["message"]["content"] for choice in response["choices"]])
-                elif self.api_type == 'completions':
-                    response = openai.Completion.create(
-=======
                     return GenerateOutput(
                         text=[choice.message.content for choice in response.choices],
                         log_prob=None
                     )
                 else:
                     response = self.client.chat.completions.create(
->>>>>>> d73d49e9
                         model=self.model,
                         prompt=prompt,
                         max_tokens=max_tokens,
@@ -202,22 +91,6 @@
                         text=[choice["text"] for choice in response.choices],
                         log_prob=[choice["logprobs"] for choice in response["choices"]]
                     )
-<<<<<<< HEAD
-            except openai.error.RateLimitError:
-                warnings.warn('RateLimitError from openai, waiting for 5 seconds')
-                time.sleep(5)
-                pass
-            except openai.error.APIError as e:
-                if 'Bad gateway' in e:
-                    warnings.warn('Bad Gateway from openai, waiting for 5 seconds')
-                    time.sleep(5)
-                    pass
-                raise e
-            #  let other exceptions raise
-        # exceed max_retries
-        raise openai.error.OpenAIError
-
-=======
             
             except Exception as e:
                 print(f"An Error Occured: {e}, sleeping for {i} seconds")
@@ -226,7 +99,6 @@
         # after 64 tries, still no luck
         raise RuntimeError("GPTCompletionModel failed to generate output, even after 64 tries")
     
->>>>>>> d73d49e9
     def get_next_token_logits(self,
                               prompt: Union[str, list[str]],
                               candidates: Union[list[str], list[list[str]]],
